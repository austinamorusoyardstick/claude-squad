package tmux

import (
	"bytes"
	"claude-squad/cmd"
	"claude-squad/log"
	"context"
	"crypto/sha256"
	"errors"
	"fmt"
	"io"
	"os"
	"os/exec"
	"regexp"
	"strings"
	"sync"
	"time"

	"github.com/creack/pty"
)

const ProgramClaude = "claude"

const ProgramAider = "aider"
const ProgramGemini = "gemini"

// TmuxSession represents a managed tmux session
type TmuxSession struct {
	// Initialized by NewTmuxSession
	//
	// The name of the tmux session and the sanitized name used for tmux commands.
	sanitizedName string
	program       string
	// ptyFactory is used to create a PTY for the tmux session.
	ptyFactory PtyFactory
	// cmdExec is used to execute commands in the tmux session.
	cmdExec cmd.Executor

	// Initialized by Start or Restore
	//
	// ptmx is a PTY is running the tmux attach command. This can be resized to change the
	// stdout dimensions of the tmux pane. On detach, we close it and set a new one.
	// This should never be nil.
	ptmx *os.File
	// monitor monitors the tmux pane content and sends signals to the UI when it's status changes
	monitor *statusMonitor

	// Initialized by Attach
	// Deinitilaized by Detach
	//
	// Channel to be closed at the very end of detaching. Used to signal callers.
	attachCh chan struct{}
	// While attached, we use some goroutines to manage the window size and stdin/stdout. This stuff
	// is used to terminate them on Detach. We don't want them to outlive the attached window.
	ctx    context.Context
	cancel func()
	wg     *sync.WaitGroup
}

const TmuxPrefix = "claudesquad_"

var whiteSpaceRegex = regexp.MustCompile(`\s+`)

func toClaudeSquadTmuxName(str string) string {
	str = whiteSpaceRegex.ReplaceAllString(str, "")
	str = strings.ReplaceAll(str, ".", "_") // tmux replaces all . with _
	return fmt.Sprintf("%s%s", TmuxPrefix, str)
}

// NewTmuxSession creates a new TmuxSession with the given name and program.
func NewTmuxSession(name string, program string) *TmuxSession {
	return newTmuxSession(name, program, MakePtyFactory(), cmd.MakeExecutor())
}

// NewTmuxSessionWithDeps creates a new TmuxSession with provided dependencies for testing.
func NewTmuxSessionWithDeps(name string, program string, ptyFactory PtyFactory, cmdExec cmd.Executor) *TmuxSession {
	return newTmuxSession(name, program, ptyFactory, cmdExec)
}

func newTmuxSession(name string, program string, ptyFactory PtyFactory, cmdExec cmd.Executor) *TmuxSession {
	return &TmuxSession{
		sanitizedName: toClaudeSquadTmuxName(name),
		program:       program,
		ptyFactory:    ptyFactory,
		cmdExec:       cmdExec,
	}
}

// Start creates and starts a new tmux session, then attaches to it. Program is the command to run in
// the session (ex. claude). workdir is the git worktree directory.
func (t *TmuxSession) Start(workDir string) error {
	// Check if the session already exists
	if t.DoesSessionExist() {
		return fmt.Errorf("tmux session already exists: %s", t.sanitizedName)
	}

	// Create a new detached tmux session and start claude in it
	cmd := exec.Command("tmux", "new-session", "-d", "-s", t.sanitizedName, "-c", workDir, t.program)

	ptmx, err := t.ptyFactory.Start(cmd)
	if err != nil {
		// Cleanup any partially created session if any exists.
		if t.DoesSessionExist() {
			cleanupCmd := exec.Command("tmux", "kill-session", "-t", t.sanitizedName)
			if cleanupErr := t.cmdExec.Run(cleanupCmd); cleanupErr != nil {
				err = fmt.Errorf("%v (cleanup error: %v)", err, cleanupErr)
			}
		}
		return fmt.Errorf("error starting tmux session: %w", err)
	}

	// We need to close the ptmx, but we shouldn't close it before the command above finishes.
	// So, we poll for completion before closing.
	timeout := time.After(2 * time.Second)
	for !t.DoesSessionExist() {
		select {
		case <-timeout:
			// Cleanup on window size update failure
			if cleanupErr := t.Close(); cleanupErr != nil {
				err = fmt.Errorf("%v (cleanup error: %v)", err, cleanupErr)
			}
			return fmt.Errorf("timed out waiting for tmux session %s: %v", t.sanitizedName, err)
		default:
			time.Sleep(time.Millisecond * 10)
		}
	}
	ptmx.Close()

<<<<<<< HEAD
	// Set history limit to enable scrollback (default is 2000, we'll use 10000 for more history)
	historyCmd := exec.Command("tmux", "set-option", "-t", t.sanitizedName, "history-limit", "10000")
	if err := t.cmdExec.Run(historyCmd); err != nil {
		log.InfoLog.Printf("Warning: failed to set history-limit for session %s: %v", t.sanitizedName, err)
=======
	// Set status-position to top
	statusCmd := exec.Command("tmux", "set-option", "-t", t.sanitizedName, "status-position", "top")
	if err := t.cmdExec.Run(statusCmd); err != nil {
		// Non-fatal error, just log it
		// The session will still work without this setting
>>>>>>> 6ec5bf55
	}

	err = t.Restore()
	if err != nil {
		if cleanupErr := t.Close(); cleanupErr != nil {
			err = fmt.Errorf("%v (cleanup error: %v)", err, cleanupErr)
		}
		return fmt.Errorf("error restoring tmux session: %w", err)
	}

	if t.program == ProgramClaude || strings.HasPrefix(t.program, ProgramAider) || strings.HasPrefix(t.program, ProgramGemini) {
		searchString := "Do you trust the files in this folder?"
		tapFunc := t.TapEnter
		iterations := 5
		if t.program != ProgramClaude {
			searchString = "Open documentation url for more info"
			tapFunc = t.TapDAndEnter
			iterations = 10 // Aider takes longer to start :/
		}
		// Deal with "do you trust the files" screen by sending an enter keystroke.
		for i := 0; i < iterations; i++ {
			time.Sleep(200 * time.Millisecond)
			content, err := t.CapturePaneContent()
			if err != nil {
				log.ErrorLog.Printf("could not check 'do you trust the files screen': %v", err)
			}
			if strings.Contains(content, searchString) {
				if err := tapFunc(); err != nil {
					log.ErrorLog.Printf("could not tap enter on trust screen: %v", err)
				}
				break
			}
		}
	}
	return nil
}

// Restore attaches to an existing session and restores the window size
func (t *TmuxSession) Restore() error {
	ptmx, err := t.ptyFactory.Start(exec.Command("tmux", "attach-session", "-t", t.sanitizedName))
	if err != nil {
		return fmt.Errorf("error opening PTY: %w", err)
	}
	t.ptmx = ptmx
	t.monitor = newStatusMonitor()
	return nil
}

type statusMonitor struct {
	// Store hashes to save memory.
	prevOutputHash []byte
}

func newStatusMonitor() *statusMonitor {
	return &statusMonitor{}
}

// hash hashes the string.
func (m *statusMonitor) hash(s string) []byte {
	h := sha256.New()
	// TODO: this allocation sucks since the string is probably large. Ideally, we hash the string directly.
	h.Write([]byte(s))
	return h.Sum(nil)
}

// TapEnter sends an enter keystroke to the tmux pane.
func (t *TmuxSession) TapEnter() error {
	_, err := t.ptmx.Write([]byte{0x0D})
	if err != nil {
		return fmt.Errorf("error sending enter keystroke to PTY: %w", err)
	}
	return nil
}

// TapDAndEnter sends 'D' followed by an enter keystroke to the tmux pane.
func (t *TmuxSession) TapDAndEnter() error {
	_, err := t.ptmx.Write([]byte{0x44, 0x0D})
	if err != nil {
		return fmt.Errorf("error sending enter keystroke to PTY: %w", err)
	}
	return nil
}

func (t *TmuxSession) SendKeys(keys string) error {
	_, err := t.ptmx.Write([]byte(keys))
	return err
}

// HasUpdated checks if the tmux pane content has changed since the last tick. It also returns true if
// the tmux pane has a prompt for aider or claude code.
func (t *TmuxSession) HasUpdated() (updated bool, hasPrompt bool) {
	content, err := t.CapturePaneContent()
	if err != nil {
		log.ErrorLog.Printf("error capturing pane content in status monitor: %v", err)
		return false, false
	}

	// Only set hasPrompt for claude and aider. Use these strings to check for a prompt.
	if t.program == ProgramClaude {
		hasPrompt = strings.Contains(content, "No, and tell Claude what to do differently")
	} else if strings.HasPrefix(t.program, ProgramAider) {
		hasPrompt = strings.Contains(content, "(Y)es/(N)o/(D)on't ask again")
	} else if strings.HasPrefix(t.program, ProgramGemini) {
		hasPrompt = strings.Contains(content, "Yes, allow once")
	}

	if !bytes.Equal(t.monitor.hash(content), t.monitor.prevOutputHash) {
		t.monitor.prevOutputHash = t.monitor.hash(content)
		return true, hasPrompt
	}
	return false, hasPrompt
}

// AttachToPane attaches to the tmux session and selects the specified pane
func (t *TmuxSession) AttachToPane(paneIndex int) (chan struct{}, error) {
	t.attachCh = make(chan struct{})
	
	// First, ensure we're on the correct window (window 0)
	selectWindowCmd := exec.Command("tmux", "select-window", "-t", t.sanitizedName+":0")
	t.cmdExec.Run(selectWindowCmd)
	
	// Select and zoom the specified pane
	targetPane := fmt.Sprintf("%s.%d", t.sanitizedName, paneIndex)
	
	// Select the pane
	selectCmd := exec.Command("tmux", "select-pane", "-t", targetPane)
	if err := t.cmdExec.Run(selectCmd); err == nil {
		// Zoom the pane to fill the window
		zoomCmd := exec.Command("tmux", "resize-pane", "-Z", "-t", targetPane)
		t.cmdExec.Run(zoomCmd)
	}

	t.wg = &sync.WaitGroup{}
	t.wg.Add(1)
	t.ctx, t.cancel = context.WithCancel(context.Background())

	// The first goroutine should terminate when the ptmx is closed. We use the
	// waitgroup to wait for it to finish.
	// The 2nd one returns when you press escape to Detach. It doesn't need to be
	// in the waitgroup because is the goroutine doing the Detaching; it waits for
	// all the other ones.
	go func() {
		defer t.wg.Done()
		_, _ = io.Copy(os.Stdout, t.ptmx)
		// When io.Copy returns, it means the connection was closed
		// This could be due to normal detach or Ctrl-D
		// Check if the context is done to determine if it was a normal detach
		select {
		case <-t.ctx.Done():
			// Normal detach, do nothing
		default:
			// If context is not done, it was likely an abnormal termination (Ctrl-D)
			// Print warning message
			fmt.Fprintf(os.Stderr, "\n\033[31mError: Session terminated without detaching. Use Ctrl-Q to properly detach from tmux sessions.\033[0m\n")
		}
	}()

	go func() {
		// Close the channel after 50ms
		timeoutCh := make(chan struct{})
		go func() {
			time.Sleep(50 * time.Millisecond)
			close(timeoutCh)
		}()

		// Read input from stdin and check for Ctrl+q
		buf := make([]byte, 32)
		for {
			nr, err := os.Stdin.Read(buf)
			if err != nil {
				if err == io.EOF {
					break
				}
				continue
			}

			// Nuke the first bytes of stdin, up to 64, to prevent tmux from reading it.
			// When we attach, there tends to be terminal control sequences like ?[?62c0;95;0c or
			// ]10;rgb:f8f8f8. The control sequences depend on the terminal (warp vs iterm). We should use regex ideally
			// but this works well for now. Log this for debugging.
			//
			// There seems to always be control characters, but I think it's possible for there not to be. The heuristic
			// here can be: if there's characters within 50ms, then assume they are control characters and nuke them.
			select {
			case <-timeoutCh:
			default:
				log.InfoLog.Printf("nuked first stdin: %s", buf[:nr])
				continue
			}

			// Check for Ctrl+q (ASCII 17)
			if nr == 1 && buf[0] == 17 {
				// Detach from the session
				t.Detach()
				return
			}

			// Forward other input to tmux
			_, _ = t.ptmx.Write(buf[:nr])
		}
	}()

	t.monitorWindowSize()
	return t.attachCh, nil
}

<<<<<<< HEAD
// DetachSafely disconnects from the current tmux session without panicking
func (t *TmuxSession) DetachSafely() error {
	// Only detach if we're actually attached
	if t.attachCh == nil {
		return nil // Already detached
	}

	var errs []error

	// Close the attached pty session.
	if t.ptmx != nil {
		if err := t.ptmx.Close(); err != nil {
			errs = append(errs, fmt.Errorf("error closing attach pty session: %w", err))
		}
		t.ptmx = nil
	}

	// Clean up attach state
	if t.attachCh != nil {
		close(t.attachCh)
		t.attachCh = nil
	}

	if t.cancel != nil {
		t.cancel()
		t.cancel = nil
	}

	if t.wg != nil {
		t.wg.Wait()
		t.wg = nil
	}

	t.ctx = nil

	if len(errs) > 0 {
		return fmt.Errorf("errors during detach: %v", errs)
	}
	return nil
=======
// Attach attaches to the tmux session (defaults to pane 0)
func (t *TmuxSession) Attach() (chan struct{}, error) {
	// Default to pane 0 for backward compatibility
	return t.AttachToPane(0)
>>>>>>> 6ec5bf55
}

// Detach disconnects from the current tmux session. It panics if detaching fails. At the moment, there's no
// way to recover from a failed detach.
func (t *TmuxSession) Detach() {
	// TODO: control flow is a bit messy here. If there's an error,
	// I'm not sure if we get into a bad state. Needs testing.
	
	// Unzoom any zoomed pane before detaching
	unzoomCmd := exec.Command("tmux", "resize-pane", "-Z", "-t", t.sanitizedName)
	t.cmdExec.Run(unzoomCmd)
	
	defer func() {
		close(t.attachCh)
		t.attachCh = nil
		t.cancel = nil
		t.ctx = nil
		t.wg = nil
	}()

	// Close the attached pty session.
	err := t.ptmx.Close()
	if err != nil {
		// This is a fatal error. We can't detach if we can't close the PTY. It's better to just panic and have the
		// user re-invoke the program than to ruin their terminal pane.
		msg := fmt.Sprintf("error closing attach pty session: %v", err)
		log.ErrorLog.Println(msg)
		panic(msg)
	}
	// Attach goroutines should die on EOF due to the ptmx closing. Call
	// t.Restore to set a new t.ptmx.
	if err = t.Restore(); err != nil {
		// This is a fatal error. Our invariant that a started TmuxSession always has a valid ptmx is violated.
		msg := fmt.Sprintf("error closing attach pty session: %v", err)
		log.ErrorLog.Println(msg)
		panic(msg)
	}

	// Cancel goroutines created by Attach.
	t.cancel()
	t.wg.Wait()
}

// Close terminates the tmux session and cleans up resources
func (t *TmuxSession) Close() error {
	var errs []error

	if t.ptmx != nil {
		if err := t.ptmx.Close(); err != nil {
			errs = append(errs, fmt.Errorf("error closing PTY: %w", err))
		}
		t.ptmx = nil
	}

	cmd := exec.Command("tmux", "kill-session", "-t", t.sanitizedName)
	if err := t.cmdExec.Run(cmd); err != nil {
		errs = append(errs, fmt.Errorf("error killing tmux session: %w", err))
	}

	if len(errs) == 0 {
		return nil
	}
	if len(errs) == 1 {
		return errs[0]
	}

	errMsg := "multiple errors occurred during cleanup:"
	for _, err := range errs {
		errMsg += "\n  - " + err.Error()
	}
	return errors.New(errMsg)
}

// SetDetachedSize set the width and height of the session while detached. This makes the
// tmux output conform to the specified shape.
func (t *TmuxSession) SetDetachedSize(width, height int) error {
	return t.updateWindowSize(width, height)
}

// updateWindowSize updates the window size of the PTY.
func (t *TmuxSession) updateWindowSize(cols, rows int) error {
	return pty.Setsize(t.ptmx, &pty.Winsize{
		Rows: uint16(rows),
		Cols: uint16(cols),
		X:    0,
		Y:    0,
	})
}

func (t *TmuxSession) DoesSessionExist() bool {
	// Using "-t name" does a prefix match, which is wrong. `-t=` does an exact match.
	existsCmd := exec.Command("tmux", "has-session", fmt.Sprintf("-t=%s", t.sanitizedName))
	return t.cmdExec.Run(existsCmd) == nil
}

// CapturePaneContent captures the content of pane 0 (terminal after split)
func (t *TmuxSession) CapturePaneContent() (string, error) {
	// Add -e flag to preserve escape sequences (ANSI color codes)
	cmd := exec.Command("tmux", "capture-pane", "-p", "-e", "-J", "-t", t.sanitizedName+".0")
	output, err := t.cmdExec.Output(cmd)
	if err != nil {
		return "", fmt.Errorf("error capturing pane content: %v", err)
	}
	return string(output), nil
}

// CapturePaneContentWithOptions captures the pane content with additional options
// start and end specify the starting and ending line numbers (use "-" for the start/end of history)
func (t *TmuxSession) CapturePaneContentWithOptions(start, end string) (string, error) {
	// Add -e flag to preserve escape sequences (ANSI color codes)
	cmd := exec.Command("tmux", "capture-pane", "-p", "-e", "-J", "-S", start, "-E", end, "-t", t.sanitizedName)
	output, err := t.cmdExec.Output(cmd)
	if err != nil {
		return "", fmt.Errorf("failed to capture tmux pane content with options: %v", err)
	}
	return string(output), nil
}

// GetSessionName returns the sanitized tmux session name
func (t *TmuxSession) GetSessionName() string {
	return t.sanitizedName
}

// CreateTerminalPane creates a terminal pane if it doesn't exist
func (t *TmuxSession) CreateTerminalPane(workDir string) error {
	// Check if we already have a second pane
	listCmd := exec.Command("tmux", "list-panes", "-t", t.sanitizedName, "-F", "#{pane_index}")
	output, err := t.cmdExec.Output(listCmd)
	if err != nil {
		return fmt.Errorf("error listing panes: %v", err)
	}
	
	panes := strings.Split(strings.TrimSpace(string(output)), "\n")
	if len(panes) >= 2 {
		// Terminal pane already exists
		return nil
	}
	
	// Create a vertical split for the terminal
	// Using -b flag to create new pane to the left/above and keep AI in pane 1
	cmd := exec.Command("tmux", "split-window", "-t", t.sanitizedName, "-v", "-b", "-d", "-c", workDir)
	if err := t.cmdExec.Run(cmd); err != nil {
		return fmt.Errorf("error creating terminal pane: %v", err)
	}
	
	// Clear the terminal pane (now pane 0)
	clearCmd := exec.Command("tmux", "send-keys", "-t", t.sanitizedName+".0", "clear", "Enter")
	t.cmdExec.Run(clearCmd)
	
	return nil
}


// CaptureTerminalContent captures the content of pane 1 (AI after split)
func (t *TmuxSession) CaptureTerminalContent() (string, error) {
	// Capture from pane index 1 (AI pane after split)
	cmd := exec.Command("tmux", "capture-pane", "-p", "-e", "-J", "-t", t.sanitizedName+".1")
	output, err := t.cmdExec.Output(cmd)
	if err != nil {
		return "", fmt.Errorf("error capturing terminal content: %v", err)
	}
	return string(output), nil
}

// SendKeysToTerminal sends keystrokes to the terminal pane
func (t *TmuxSession) SendKeysToTerminal(keys string) error {
	cmd := exec.Command("tmux", "send-keys", "-t", t.sanitizedName+".1", keys)
	return t.cmdExec.Run(cmd)
}

// CleanupSessions kills all tmux sessions that start with "session-"
func CleanupSessions(cmdExec cmd.Executor) error {
	// First try to list sessions
	cmd := exec.Command("tmux", "ls")
	output, err := cmdExec.Output(cmd)

	// If there's an error and it's because no server is running, that's fine
	// Exit code 1 typically means no sessions exist
	if err != nil {
		if exitErr, ok := err.(*exec.ExitError); ok && exitErr.ExitCode() == 1 {
			return nil // No sessions to clean up
		}
		return fmt.Errorf("failed to list tmux sessions: %v", err)
	}

	re := regexp.MustCompile(fmt.Sprintf(`%s.*:`, TmuxPrefix))
	matches := re.FindAllString(string(output), -1)
	for i, match := range matches {
		matches[i] = match[:strings.Index(match, ":")]
	}

	for _, match := range matches {
		log.InfoLog.Printf("cleaning up session: %s", match)
		if err := cmdExec.Run(exec.Command("tmux", "kill-session", "-t", match)); err != nil {
			return fmt.Errorf("failed to kill tmux session %s: %v", match, err)
		}
	}
	return nil
}<|MERGE_RESOLUTION|>--- conflicted
+++ resolved
@@ -126,18 +126,18 @@
 	}
 	ptmx.Close()
 
-<<<<<<< HEAD
+
 	// Set history limit to enable scrollback (default is 2000, we'll use 10000 for more history)
 	historyCmd := exec.Command("tmux", "set-option", "-t", t.sanitizedName, "history-limit", "10000")
 	if err := t.cmdExec.Run(historyCmd); err != nil {
 		log.InfoLog.Printf("Warning: failed to set history-limit for session %s: %v", t.sanitizedName, err)
-=======
+  }
+  
 	// Set status-position to top
 	statusCmd := exec.Command("tmux", "set-option", "-t", t.sanitizedName, "status-position", "top")
 	if err := t.cmdExec.Run(statusCmd); err != nil {
 		// Non-fatal error, just log it
 		// The session will still work without this setting
->>>>>>> 6ec5bf55
 	}
 
 	err = t.Restore()
@@ -344,7 +344,6 @@
 	return t.attachCh, nil
 }
 
-<<<<<<< HEAD
 // DetachSafely disconnects from the current tmux session without panicking
 func (t *TmuxSession) DetachSafely() error {
 	// Only detach if we're actually attached
@@ -384,12 +383,11 @@
 		return fmt.Errorf("errors during detach: %v", errs)
 	}
 	return nil
-=======
+
 // Attach attaches to the tmux session (defaults to pane 0)
 func (t *TmuxSession) Attach() (chan struct{}, error) {
 	// Default to pane 0 for backward compatibility
 	return t.AttachToPane(0)
->>>>>>> 6ec5bf55
 }
 
 // Detach disconnects from the current tmux session. It panics if detaching fails. At the moment, there's no
